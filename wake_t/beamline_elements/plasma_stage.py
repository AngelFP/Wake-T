""" This module contains the definition of the PlasmaStage class """

<<<<<<< HEAD
from inspect import signature
from typing import Optional, Union, Callable, List
=======
from typing import Optional, Union, Callable, List, Literal
>>>>>>> cd16ef5a

import numpy as np
import scipy.constants as ct

import wake_t.physics_models.plasma_wakefields as wf
from wake_t.fields.base import Field
from .field_element import FieldElement


DtBunchType = Union[float, str, List[Union[float, str]]]


wakefield_models = {
    'simple_blowout': wf.SimpleBlowoutWakefield,
    'custom_blowout': wf.CustomBlowoutWakefield,
    'focusing_blowout': wf.FocusingBlowoutField,
    'cold_fluid_1d': wf.NonLinearColdFluidWakefield,
    'quasistatic_2d': wf.Quasistatic2DWakefield,
    'quasistatic_2d_ion': wf.Quasistatic2DWakefieldIon,
}


class PlasmaStage(FieldElement):
    """
    Main class for defining a plasma acceleration stage.

    Parameters
    ----------
    length : float
        Length of the plasma stage in m.
    density : float
        Plasma density in units of m^{-3}.
    wakefield_model : str or Field, optional
        Wakefield model to be used. Possible values are ``'blowout'``,
        ``'custom_blowout'``, ``'focusing_blowout'``, ``'cold_fluid_1d'``
        and ``'quasistatic_2d'``. If ``None``, no wakefields will be
        computed.
    bunch_pusher : str, optional
        The pusher used to evolve the particle bunches in time within
        the specified fields. Possible values are ``'rk4'`` (Runge-Kutta
        method of 4th order) or ``'boris'`` (Boris method).
    dt_bunch : float, str or list of float or str, optional
        The time step for evolving the particle bunches. If ``'auto'``, it
        will be automatically set to ``dt = T/(10*2*pi)``, where T is the
        smallest expected betatron period of the bunch along the plasma
        stage. A list of values can also be provided. In this case, the list
        should have the same order as the list of bunches given to the
        ``track`` method.
    n_out : int, optional
        Number of times along the stage in which the particle distribution
        should be returned (A list with all output bunches is returned
        after tracking).
    name : str
        Name of the plasma stage. This is only used for displaying the
        progress bar during tracking. By default, ``'Plasma stage'``.
    external_fields : list of Field, optional
        A list of fields to apply to the particle bunches in
        addition to the plasma wakefields.
    **model_params
        Keyword arguments which will be given to the wakefield model. Each
        model requires a different set of parameters. See the documentation
        for each of them for more details.

    See Also
    --------
    wake_t.physics_models.plasma_wakefields.Quasistatic2DWakefield
    wake_t.physics_models.plasma_wakefields.NonLinearColdFluidWakefield

    """

    def __init__(
        self,
        length: float,
        density: Union[float, Callable[[float], float]],
        wakefield_model: Optional[str] = 'simple_blowout',
        bunch_pusher: Optional[Literal['boris', 'rk4']] = 'boris',
        dt_bunch: Optional[DtBunchType] = 'auto',
        n_out: Optional[int] = 1,
        name: Optional[str] = 'Plasma stage',
        external_fields: Optional[List[Field]] = [],
        **model_params
    ) -> None:
        self.density = self._get_density_profile(density)
        self.wakefield = self._get_wakefield(wakefield_model, model_params)
        self.external_fields = external_fields
        fields = []
        if self.wakefield is not None:
            fields.append(self.wakefield)
        fields.extend(self.external_fields)
        super().__init__(
            length=length,
            dt_bunch=dt_bunch,
            bunch_pusher=bunch_pusher,
            n_out=n_out,
            name=name,
            fields=fields,
            auto_dt_bunch=self._get_optimized_dt
        )

    def _get_density_profile(self, density):
        """ Get density profile function """
        if isinstance(density, float):
            def uniform_density(z, r):
                return np.ones_like(z) * np.ones_like(r) * density
            return uniform_density
        elif callable(density):
            sig = signature(density)
            n_inputs = len(sig.parameters)
            if n_inputs == 2:
                return density
            elif n_inputs == 1:
                # For backward compatibility when only z was supported.
                def density_2d(z, r):
                    return density(z)
                return density_2d
            else:
                raise ValueError(
                    'The density function must take 2 arguments. '
                    'The provided function has {} arguments.'.format(n_inputs))
        else:
            raise ValueError(
                'Type {} not supported for density.'.format(type(density)))

    def _get_wakefield(self, model, model_params):
        """ Initialize and return corresponding wakefield model. """
        if model is None:
            return None
        elif isinstance(model, Field):
            return model
        elif model in wakefield_models:
            return wakefield_models[model](self.density, **model_params)
        else:
            raise ValueError(
                'Wakefield model "{}" not recognized.'.format(model))

    def _get_optimized_dt(self, beam):
        """ Get tracking time step. """
        # Get minimum gamma in the bunch (assumes px,py << pz).
        min_gamma = np.sqrt(np.min(beam.pz)**2 + 1)
        # calculate maximum focusing along stage.
        z = np.linspace(0, self.length, 100)
        n_p = self.density(z, 0.)
        q_over_m = beam.q_species / beam.m_species
        w_p = np.sqrt(max(n_p)*ct.e**2/(ct.m_e*ct.epsilon_0))
        max_kx = (ct.m_e/(2*ct.e*ct.c))*w_p**2
        w_x = np.sqrt(np.abs(q_over_m*ct.c * max_kx/min_gamma))
        period_x = 1/w_x
        dt = 0.1*period_x
        return dt<|MERGE_RESOLUTION|>--- conflicted
+++ resolved
@@ -1,11 +1,7 @@
 """ This module contains the definition of the PlasmaStage class """
 
-<<<<<<< HEAD
 from inspect import signature
-from typing import Optional, Union, Callable, List
-=======
 from typing import Optional, Union, Callable, List, Literal
->>>>>>> cd16ef5a
 
 import numpy as np
 import scipy.constants as ct
