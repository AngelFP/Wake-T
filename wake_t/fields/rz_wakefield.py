"""This module contains the base class for plasma wakefields in r-z geometry"""
from typing import Optional, Callable, List

import numpy as np
import scipy.constants as ct

from wake_t.particles.interpolation import gather_main_fields_cyl_linear
from wake_t.utilities.other import generate_field_diag_dictionary
from .numerical_field import NumericalField
from wake_t.physics_models.laser.laser_pulse import LaserPulse


class RZWakefield(NumericalField):
    """Base class for plasma wakefields in r-z geometry.

    Parameters
    ----------
    density_function : callable
        Function of that returns the relative value of the plasma density
        at each `z` and `r` position.
    r_max : float
        Maximum radial position up to which plasma wakefield will be
        calculated.
    xi_min : float
        Minimum longitudinal (speed of light frame) position up to which
        plasma wakefield will be calculated.
    xi_max : float
        Maximum longitudinal (speed of light frame) position up to which
        plasma wakefield will be calculated.
    n_r : int
        Number of grid elements along r to calculate the wakefields.
    n_xi : int
        Number of grid elements along xi to calculate the wakefields.
    dz_fields : float, optional
        Determines how often the plasma wakefields should be updated.
        For example, if ``dz_fields=10e-6``, the plasma wakefields are
        only updated every time the simulation window advances by
        10 micron. By default ``dz_fields=xi_max-xi_min``, i.e., the
        length the simulation box.
    species_rho_diags : bool, optional
        Whether the model should save the charge density of each plasma species
        separately.
    laser : LaserPulse, optional
        Laser driver of the plasma stage.
    laser_evolution : bool, optional
        If True (default), the laser pulse is evolved
        using a laser envelope model. If False, the pulse envelope stays
        unchanged throughout the computation.
    laser_envelope_substeps : int, optional
        Number of substeps of the laser envelope solver per `dz_fields`.
        The time step of the envelope solver is therefore
        `dz_fields / c / laser_envelope_substeps`.
    laser_envelope_nxi, laser_envelope_nr : int, optional
        If given, the laser envelope will run in a grid of size
        (`laser_envelope_nxi`, `laser_envelope_nr`) instead
        of (`n_xi`, `n_r`). This allows the laser to run in a finer (or
        coarser) grid than the plasma wake. It is not necessary to specify
        both parameters. If one of them is not given, the resolution of
        the plasma grid with be used for that direction.
    laser_envelope_use_phase : bool, optional
        Determines whether to take into account the terms related to the
        longitudinal derivative of the complex phase in the envelope
        solver.
    field_diags : list, optional
        List of fields to save to openpmd diagnostics. By default ['rho', 'E',
        'B', 'a_mod', 'a_phase'].
    field_diags : list, optional
        List of particle quantities to save to openpmd diagnostics. By default
        [].
    model_name : str, optional
        Name of the wakefield model. This will be stored in the openPMD
        diagnostics.

    """

    def __init__(
        self,
        density_function: Callable[[float, float], float],
        r_max: float,
        xi_min: float,
        xi_max: float,
        n_r: int,
        n_xi: int,
        dz_fields=None,
        species_rho_diags: Optional[bool] = False,
        laser: Optional[LaserPulse] = None,
        laser_evolution: Optional[bool] = True,
        laser_envelope_substeps: Optional[int] = 1,
        laser_envelope_nxi: Optional[int] = None,
        laser_envelope_nr: Optional[int] = None,
        laser_envelope_use_phase: Optional[bool] = True,
        field_diags: Optional[List[str]] = ['rho', 'E', 'B', 'a_mod',
                                            'a_phase'],
        particle_diags: Optional[List[str]] = [],
        model_name: Optional[str] = ''
    ) -> None:
        dz_fields = xi_max - xi_min if dz_fields is None else dz_fields
        self.density_function = density_function
        self.laser = laser
        self.laser_evolution = laser_evolution
        self.laser_envelope_substeps = laser_envelope_substeps
        self.laser_envelope_nxi = laser_envelope_nxi
        self.laser_envelope_nr = laser_envelope_nr
        self.laser_envelope_use_phase = laser_envelope_use_phase
        self.species_rho_diags = species_rho_diags
        self.r_max = r_max
        self.xi_min = xi_min
        self.xi_max = xi_max
        self.n_r = n_r
        self.n_xi = n_xi
        self.dr = r_max / n_r
        self.dxi = (xi_max - xi_min) / (n_xi - 1)
        self.field_diags = field_diags
        self.particle_diags = particle_diags
        self.model_name = model_name
        # If a laser is included, make sure it is evolved for the whole
        # duration of the plasma stage. See `force_even_updates` parameter.
        super().__init__(
            dt_update=dz_fields/ct.c,
            openpmd_diag_supported=True,
            force_even_updates=laser is not None
        )

    def _initialize_properties(self, bunches):
        # Initialize laser.
        if self.laser is not None:
            self.laser.set_envelope_solver_params(
                self.xi_min, self.xi_max, self.r_max, self.n_xi, self.n_r,
                self.dt_update, self.laser_envelope_substeps,
                self.laser_envelope_nxi, self.laser_envelope_nr,
                self.laser_envelope_use_phase)
            self.laser.initialize_envelope()

        # Initialize field arrays
        self.rho = np.zeros((self.n_xi+4, self.n_r+4))
        self.rho_e = np.zeros((self.n_xi+4, self.n_r+4))
        self.rho_i = np.zeros((self.n_xi+4, self.n_r+4))
        self.chi = np.zeros((self.n_xi+4, self.n_r+4))
        self.e_z = np.zeros((self.n_xi+4, self.n_r+4))
        self.e_r = np.zeros((self.n_xi+4, self.n_r+4))
        self.e_t = np.zeros((self.n_xi+4, self.n_r+4))
        self.b_z = np.zeros((self.n_xi+4, self.n_r+4))
        self.b_r = np.zeros((self.n_xi+4, self.n_r+4))
        self.b_t = np.zeros((self.n_xi+4, self.n_r+4))
        self.r_fld = np.linspace(self.dr/2, self.r_max - self.dr/2, self.n_r)
        self.xi_fld = np.linspace(self.xi_min, self.xi_max, self.n_xi)

    def _evolve_properties(self, bunches):
        if self.laser is not None:
            # Evolve laser envelope
            if self.laser_evolution:
                self.laser.evolve(self.chi[2:-2, 2:-2], self.n_p)

    def _calculate_field(self, bunches):
        self.n_p = self.density_function(self.t*ct.c, 0.)
        self.rho[:] = 0.
        self.chi[:] = 0.
        self.e_z[:] = 0.
        self.e_r[:] = 0.
        self.b_t[:] = 0.
        if self.species_rho_diags:
            self.rho_e[:] = 0.
            self.rho_i[:] = 0.
        self._calculate_wakefield(bunches)

    def _calculate_wakefield(self, bunches):
        """To be implemented by the subclasses."""
        raise NotImplementedError

    def _gather(self, x, y, z, t, ex, ey, ez, bx, by, bz, bunch_name):
        dr = self.r_fld[1] - self.r_fld[0]
        dxi = self.xi_fld[1] - self.xi_fld[0]
        gather_main_fields_cyl_linear(
            self.e_r, self.e_z, self.b_t, self.xi_fld[0], self.xi_fld[-1],
            self.r_fld[0], self.r_fld[-1], dxi, dr, x, y, z,
            ex, ey, ez, bx, by, bz)

    def _get_openpmd_diagnostics_data(self, global_time):
        # Prepare necessary data.
        fld_solver = 'other'
        fld_solver_params = self.model_name
        fld_boundary = ['other'] * 4
        part_boundary = ['other'] * 4
        fld_boundary_params = ['none'] * 4
        part_boundary_params = ['none'] * 4
        current_smoothing = 'none'
        charge_correction = 'none'
        dr = np.abs(self.r_fld[1] - self.r_fld[0])
        dz = np.abs(self.xi_fld[1] - self.xi_fld[0])
        grid_spacing = [dr, dz]
        grid_labels = ['r', 'z']
        grid_global_offset = [0., global_time*ct.c+self.xi_min]
        # Cell-centered in 'r' and node centered in 'z'.
        fld_position = [0.5, 0.]
<<<<<<< HEAD
        fld_names = []
        fld_comps = []
        fld_attrs = []
        fld_arrays = []
        rho_norm = self.n_p * (-ct.e)

        # Add requested fields to diagnostics.
        if 'E' in self.field_diags:
            fld_names += ['E']
            fld_comps += [['r', 't', 'z']]
            fld_attrs += [{}]
            fld_arrays += [
                [np.ascontiguousarray(self.e_r.T[2:-2, 2:-2]),
                 np.ascontiguousarray(self.e_t.T[2:-2, 2:-2]),
                 np.ascontiguousarray(self.e_z.T[2:-2, 2:-2])]
            ]
        if 'B' in self.field_diags:
            fld_names += ['B']
            fld_comps += [['r', 't', 'z']]
            fld_attrs += [{}]
            fld_arrays += [
                [np.ascontiguousarray(self.b_r.T[2:-2, 2:-2]),
                 np.ascontiguousarray(self.b_t.T[2:-2, 2:-2]),
                 np.ascontiguousarray(self.b_z.T[2:-2, 2:-2])]
=======
        fld_names = ['E', 'B', 'rho']
        fld_comps = [['r', 't', 'z'], ['r', 't', 'z'], None]
        fld_attrs = [{}, {}, {}]
        fld_arrays = [
            [np.ascontiguousarray(self.e_r.T[2:-2, 2:-2]),
             np.ascontiguousarray(self.e_t.T[2:-2, 2:-2]),
             np.ascontiguousarray(self.e_z.T[2:-2, 2:-2])],
            [np.ascontiguousarray(self.b_r.T[2:-2, 2:-2]),
             np.ascontiguousarray(self.b_t.T[2:-2, 2:-2]),
             np.ascontiguousarray(self.b_z.T[2:-2, 2:-2])],
            [np.ascontiguousarray(self.rho.T[2:-2, 2:-2]) * self.n_p * (-ct.e)]
        ]
        if self.laser is not None:
            fld_names += ['a_mod', 'a_phase', 'a']
            fld_comps += [None, None, None]
            fld_attrs += [
                {'polarization': self.laser.polarization},
                {},
                {'angularFrequency': 2 * np.pi * ct.c / self.laser.l_0}
            ]
            fld_arrays += [
                [np.ascontiguousarray(np.abs(self.laser.get_envelope().T))],
                [np.ascontiguousarray(np.angle(self.laser.get_envelope().T))],
                [np.ascontiguousarray(self.laser.get_envelope().T)]
>>>>>>> e58a871b
            ]
        if 'rho' in self.field_diags:
            fld_names += ['rho']
            fld_comps += [None]
            fld_attrs += [{}]
            fld_arrays += [
                [np.ascontiguousarray(self.rho.T[2:-2, 2:-2]) * rho_norm]
            ]
        if self.species_rho_diags:
            if 'rho_e' in self.field_diags:
                fld_names += ['rho_e']
                fld_comps += [None]
                fld_attrs += [{}]
                fld_arrays += [
                    [np.ascontiguousarray(self.rho_e.T[2:-2, 2:-2]) * rho_norm]
                ]
            if 'rho_i' in self.field_diags:
                fld_names += ['rho_i']
                fld_comps += [None]
                fld_attrs += [{}]
                fld_arrays += [
                    [np.ascontiguousarray(self.rho_i.T[2:-2, 2:-2]) * rho_norm]
                ]
        if self.laser is not None:
            if 'a_mod' in self.field_diags:
                a_mod = np.abs(self.laser.get_envelope().T)
                fld_names += ['a_mod']
                fld_comps += [None]
                fld_attrs += [{'polarization': self.laser.polarization}]
                fld_arrays += [[np.ascontiguousarray(a_mod)]]
            if 'a_phase' in self.field_diags:
                a_phase = np.angle(self.laser.get_envelope().T)
                fld_names += ['a_phase']
                fld_comps += [None]
                fld_attrs += [{}]
                fld_arrays += [[np.ascontiguousarray(a_phase)]]

        fld_comp_pos = [fld_position] * len(fld_names)

        # Generate dictionary for openPMD diagnostics.
        diag_data = generate_field_diag_dictionary(
            fld_names, fld_comps, fld_attrs, fld_arrays, fld_comp_pos,
            grid_labels, grid_spacing, grid_global_offset, fld_solver,
            fld_solver_params, fld_boundary, fld_boundary_params,
            part_boundary, part_boundary_params, current_smoothing,
            charge_correction)

        return diag_data<|MERGE_RESOLUTION|>--- conflicted
+++ resolved
@@ -192,7 +192,6 @@
         grid_global_offset = [0., global_time*ct.c+self.xi_min]
         # Cell-centered in 'r' and node centered in 'z'.
         fld_position = [0.5, 0.]
-<<<<<<< HEAD
         fld_names = []
         fld_comps = []
         fld_attrs = []
@@ -217,32 +216,6 @@
                 [np.ascontiguousarray(self.b_r.T[2:-2, 2:-2]),
                  np.ascontiguousarray(self.b_t.T[2:-2, 2:-2]),
                  np.ascontiguousarray(self.b_z.T[2:-2, 2:-2])]
-=======
-        fld_names = ['E', 'B', 'rho']
-        fld_comps = [['r', 't', 'z'], ['r', 't', 'z'], None]
-        fld_attrs = [{}, {}, {}]
-        fld_arrays = [
-            [np.ascontiguousarray(self.e_r.T[2:-2, 2:-2]),
-             np.ascontiguousarray(self.e_t.T[2:-2, 2:-2]),
-             np.ascontiguousarray(self.e_z.T[2:-2, 2:-2])],
-            [np.ascontiguousarray(self.b_r.T[2:-2, 2:-2]),
-             np.ascontiguousarray(self.b_t.T[2:-2, 2:-2]),
-             np.ascontiguousarray(self.b_z.T[2:-2, 2:-2])],
-            [np.ascontiguousarray(self.rho.T[2:-2, 2:-2]) * self.n_p * (-ct.e)]
-        ]
-        if self.laser is not None:
-            fld_names += ['a_mod', 'a_phase', 'a']
-            fld_comps += [None, None, None]
-            fld_attrs += [
-                {'polarization': self.laser.polarization},
-                {},
-                {'angularFrequency': 2 * np.pi * ct.c / self.laser.l_0}
-            ]
-            fld_arrays += [
-                [np.ascontiguousarray(np.abs(self.laser.get_envelope().T))],
-                [np.ascontiguousarray(np.angle(self.laser.get_envelope().T))],
-                [np.ascontiguousarray(self.laser.get_envelope().T)]
->>>>>>> e58a871b
             ]
         if 'rho' in self.field_diags:
             fld_names += ['rho']
@@ -279,6 +252,14 @@
                 fld_comps += [None]
                 fld_attrs += [{}]
                 fld_arrays += [[np.ascontiguousarray(a_phase)]]
+            if 'a' in self.field_diags:
+                a = self.laser.get_envelope().T
+                fld_names += ['a']
+                fld_comps += [None]
+                fld_attrs += [
+                    {'angularFrequency': 2 * np.pi * ct.c / self.laser.l_0}
+                ]
+                fld_arrays += [[np.ascontiguousarray(a)]]
 
         fld_comp_pos = [fld_position] * len(fld_names)
 
