--- conflicted
+++ resolved
@@ -24,11 +24,7 @@
     numba<0.57
     scipy
     aptools~=0.2.0
-<<<<<<< HEAD
-    openpmd-api~=0.15.0
-=======
     openpmd-api
->>>>>>> 09239828
     tqdm
 python_requires = >=3.7
 
